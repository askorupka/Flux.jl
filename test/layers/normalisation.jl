--- conflicted
+++ resolved
@@ -233,15 +233,8 @@
       #  1.25
       @test m.σ² ≈ mean(squeeze(var(reshape(x,3,2,2,2),dims=(1,2))).*.1,dims=2) .+ .9*1.
 
-<<<<<<< HEAD
       x′ = m(x)
       println(x′[1])
-=======
-      testmode!(m)
-      @test !m.active
-
-      x′ = m(x).data
->>>>>>> b47238eb
       @test isapprox(x′[1], (1 - 0.95) / sqrt(1.25 + 1f-5), atol = 1.0e-5)
   end
   # with activation function
