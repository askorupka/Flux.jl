--- conflicted
+++ resolved
@@ -3,11 +3,7 @@
 
 @testset "Optimise" begin
   w = randn(10, 10)
-<<<<<<< HEAD
-  @testset for Opt in [SGD, Nesterov, Momentum, ADAM, RMSProp, ps -> ADAGrad(ps, 0.1), ADADelta, AMSGrad, NADAM]
-=======
-  @testset for Opt in [SGD, Nesterov, Momentum, ADAM, AdaMax, RMSProp, ps -> ADAGrad(ps, 0.1), ADADelta, AMSGrad]
->>>>>>> 4915b0c8
+  @testset for Opt in [SGD, Nesterov, Momentum, ADAM, AdaMax, RMSProp, ps -> ADAGrad(ps, 0.1), ADADelta, AMSGrad, NADAM]
     w′ = param(randn(10, 10))
     loss(x) = Flux.mse(w*x, w′*x)
     opt = Opt([w′])
