# Basic Layers

These core layers form the foundation of almost all neural networks.

```@docs
Chain
Dense
Flux.Diagonal
```

## Convolution and Pooling Layers

These layers are used to build convolutional neural networks (CNNs).

```@docs
Conv
AdaptiveMaxPool
MaxPool
GlobalMaxPool
AdaptiveMeanPool
MeanPool
GlobalMeanPool
DepthwiseConv
ConvTranspose
CrossCor
SamePad
flatten
Flux.convfilter
Flux.depthwiseconvfilter
```

## Recurrent Layers

Much like the core layers above, but can be used to process sequence data (as well as other kinds of structured data).

```@docs
RNN
LSTM
GRU
Flux.Recur
Flux.reset!
```

## Other General Purpose Layers

These are marginally more obscure than the Basic Layers.
But in contrast to the layers described in the other sections are not readily grouped around a particular purpose (e.g. CNNs or RNNs).

```@docs
Maxout
SkipConnection
<<<<<<< HEAD
Bilinear
=======
Parallel
>>>>>>> fdf71526
```

## Normalisation & Regularisation

These layers don't affect the structure of the network but may improve training times or reduce overfitting.

```@docs
Flux.normalise
BatchNorm
Flux.dropout
Dropout
AlphaDropout
LayerNorm
InstanceNorm
GroupNorm
```

### Testmode

Many normalisation layers behave differently under training and inference (testing). By default, Flux will automatically determine when a layer evaluation is part of training or inference. Still, depending on your use case, it may be helpful to manually specify when these layers should be treated as being trained or not. For this, Flux provides `Flux.testmode!`. When called on a model (e.g. a layer or chain of layers), this function will place the model into the mode specified.

```@docs
Flux.testmode!
trainmode!
```<|MERGE_RESOLUTION|>--- conflicted
+++ resolved
@@ -49,11 +49,8 @@
 ```@docs
 Maxout
 SkipConnection
-<<<<<<< HEAD
+Parallel
 Bilinear
-=======
-Parallel
->>>>>>> fdf71526
 ```
 
 ## Normalisation & Regularisation
