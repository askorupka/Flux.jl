# One-Hot Encoding

It's common to encode categorical variables (like `true`, `false` or `cat`, `dog`) in "one-of-k" or ["one-hot"](https://en.wikipedia.org/wiki/One-hot) form. Flux provides the `onehot` function to make this easy.

```jldoctest onehot
julia> using Flux: onehot, onecold

julia> onehot(:b, [:a, :b, :c])
3-element Flux.OneHotVector{3,UInt32}:
 0
 1
 0

julia> onehot(:c, [:a, :b, :c])
3-element Flux.OneHotVector{3,UInt32}:
 0
 0
 1
```

The inverse is `onecold` (which can take a general probability distribution, as well as just booleans).

```jldoctest onehot
julia> onecold(ans, [:a, :b, :c])
:c

julia> onecold([true, false, false], [:a, :b, :c])
:a

julia> onecold([0.3, 0.2, 0.5], [:a, :b, :c])
:c
```

```@docs
Flux.onehot
Flux.onecold
```

## Batches

`onehotbatch` creates a batch (matrix) of one-hot vectors, and `onecold` treats matrices as batches.

```jldoctest onehot
julia> using Flux: onehotbatch

julia> onehotbatch([:b, :a, :b], [:a, :b, :c])
<<<<<<< HEAD
3×3 Flux.OneHotArray{UInt32,3,1,2,Vector{UInt32}}:
=======
3×3 Flux.OneHotArray{3,2,Array{UInt32,1}}:
>>>>>>> 433db349
 0  1  0
 1  0  1
 0  0  0

julia> onecold(ans, [:a, :b, :c])	
3-element Vector{Symbol}:	
 :b	
 :a	
 :b   
```

Note that these operations returned `OneHotVector` and `OneHotMatrix` rather than `Array`s. `OneHotVector`s behave like normal vectors but avoid any unnecessary cost compared to using an integer index directly. For example, multiplying a matrix with a one-hot vector simply slices out the relevant row of the matrix under the hood.

```@docs
Flux.onehotbatch
```<|MERGE_RESOLUTION|>--- conflicted
+++ resolved
@@ -44,11 +44,7 @@
 julia> using Flux: onehotbatch
 
 julia> onehotbatch([:b, :a, :b], [:a, :b, :c])
-<<<<<<< HEAD
 3×3 Flux.OneHotArray{UInt32,3,1,2,Vector{UInt32}}:
-=======
-3×3 Flux.OneHotArray{3,2,Array{UInt32,1}}:
->>>>>>> 433db349
  0  1  0
  1  0  1
  0  0  0
