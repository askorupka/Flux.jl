--- conflicted
+++ resolved
@@ -55,13 +55,9 @@
     Saving models this way will only store the trainable parameters which
     will result in incorrect behavior for layers like `BatchNorm`.
 
-<<<<<<< HEAD
-```jldoctest saving
-=======
 ```julia
 julia> using Flux
 
->>>>>>> f97688e4
 julia> model = Chain(Dense(10 => 5,relu),Dense(5 => 2),softmax)
 Chain(
   Dense(10 => 5, relu),                 # 55 parameters
