call(f, xs...) = f(xs...)

# note for optimisers: set to zero
# p.Δ at the end of the weigths update
function optimiser(ps, fs...)
  ps = [Param(p) for p in ps]
  fs = map(ps) do p
    os = map(f -> f(p), fs)
    () -> foreach(call, os)
  end
  () -> foreach(call, fs)
end

"""
    SGD(params, η = 0.1; decay = 0)

Classic gradient descent optimiser with learning rate `η`.
For each parameter `p` and its gradient `δp`, this runs `p -= η*δp`.

Supports inverse decaying learning rate if the `decay` argument is provided.
"""
SGD(ps, η = 0.1; decay = 0) =
  optimiser(ps, p -> invdecay(p, decay), p -> descent(p,η))

"""
    Momentum(params, η = 0.01; ρ = 0.9, decay = 0)

SGD with learning rate  `η`, momentum `ρ` and optional learning rate inverse decay.
"""
Momentum(ps, η = 0.01; ρ = 0.9, decay = 0) =
  optimiser(ps, p->invdecay(p,decay), p->momentum(p, ρ, η), p->descent(p,1))

"""
    Nesterov(params, η = 0.01; ρ = 0.9, decay = 0)

SGD with learning rate  `η`, Nesterov momentum `ρ` and optional learning rate inverse decay.
"""
Nesterov(ps, η = 0.01; ρ = 0.9, decay = 0) =
  optimiser(ps, p->invdecay(p,decay), p->nesterov(p, ρ, η), p->descent(p,1))

"""
    RMSProp(params, η = 0.001; ρ = 0.9, ϵ = 1e-8, decay = 0)

[RMSProp](http://www.cs.toronto.edu/~tijmen/csc321/slides/lecture_slides_lec6.pdf)
optimiser. Parameters other than learning rate don't need tuning. Often a good
choice for recurrent networks.
"""
RMSProp(ps, η = 0.001; ρ = 0.9, ϵ = 1e-8, decay = 0) =
  optimiser(ps, p->rmsprop(p; η=η, ρ=ρ, ϵ=ϵ), p->invdecay(p,decay), p->descent(p,1))

"""
    ADAM(params, η = 0.001; β1 = 0.9, β2 = 0.999, ϵ = 1e-08, decay = 0)

[ADAM](https://arxiv.org/abs/1412.6980v8) optimiser.
"""
ADAM(ps, η = 0.001; β1 = 0.9, β2 = 0.999, ϵ = 1e-08, decay = 0) =
  optimiser(ps, p->adam(p; η=η, β1=β1, β2=β2, ϵ=ϵ), p->invdecay(p,decay), p->descent(p,1))

"""
    ADAGrad(params, η = 0.01; ϵ = 1e-8, decay = 0)

[ADAGrad](http://www.jmlr.org/papers/volume12/duchi11a/duchi11a.pdf) optimiser.
Parameters don't need tuning.
"""
ADAGrad(ps, η = 0.01; ϵ = 1e-8, decay = 0) =
  optimiser(ps, p->adagrad(p; η=η, ϵ=ϵ), p->invdecay(p,decay), p->descent(p,1))

"""
    ADADelta(params; ρ = 0.9, ϵ = 1e-8, decay = 0)

[ADADelta](http://arxiv.org/abs/1212.5701) optimiser. Parameters don't need
tuning.
"""
<<<<<<< HEAD
ADADelta(ps; η = 0.01, ρ = 0.95, ϵ = 1e-8, decay = 0) =
  optimiser(ps, p -> adadelta(p; ρ = ρ, ϵ = ϵ), p -> invdecay(p, decay), p -> descent(p, 1))

"""
    AMSGrad(params; η = 0.001, β1 = 0.9, β2 = 0.999, ϵ = 1e-08, decay = 0)

[AMSGrad](https://openreview.net/forum?id=ryQu7f-RZ) optimiser. Parameters don't need
tuning.
"""
AMSGrad(ps, η = 0.001; β1 = 0.9, β2 = 0.999, ϵ = 1e-08, decay = 0) =
  optimiser(ps, p -> amsgrad(p; η = η, β1 = β1, β2 = β2, ϵ = ϵ), p -> invdecay(p, decay), p -> descent(p, 1))
=======
ADADelta(ps; ρ = 0.9, ϵ = 1e-8, decay = 0) =
  optimiser(ps, p->adadelta(p; ρ=ρ, ϵ=ϵ), p->descent(p,1))
>>>>>>> 9c61cf61
<|MERGE_RESOLUTION|>--- conflicted
+++ resolved
@@ -71,9 +71,8 @@
 [ADADelta](http://arxiv.org/abs/1212.5701) optimiser. Parameters don't need
 tuning.
 """
-<<<<<<< HEAD
-ADADelta(ps; η = 0.01, ρ = 0.95, ϵ = 1e-8, decay = 0) =
-  optimiser(ps, p -> adadelta(p; ρ = ρ, ϵ = ϵ), p -> invdecay(p, decay), p -> descent(p, 1))
+ADADelta(ps; ρ = 0.9, ϵ = 1e-8, decay = 0) =
+  optimiser(ps, p->adadelta(p; ρ=ρ, ϵ=ϵ), p->descent(p,1))
 
 """
     AMSGrad(params; η = 0.001, β1 = 0.9, β2 = 0.999, ϵ = 1e-08, decay = 0)
@@ -82,8 +81,4 @@
 tuning.
 """
 AMSGrad(ps, η = 0.001; β1 = 0.9, β2 = 0.999, ϵ = 1e-08, decay = 0) =
-  optimiser(ps, p -> amsgrad(p; η = η, β1 = β1, β2 = β2, ϵ = ϵ), p -> invdecay(p, decay), p -> descent(p, 1))
-=======
-ADADelta(ps; ρ = 0.9, ϵ = 1e-8, decay = 0) =
-  optimiser(ps, p->adadelta(p; ρ=ρ, ϵ=ϵ), p->descent(p,1))
->>>>>>> 9c61cf61
+  optimiser(ps, p -> amsgrad(p; η = η, β1 = β1, β2 = β2, ϵ = ϵ), p -> invdecay(p, decay), p -> descent(p, 1))