--- conflicted
+++ resolved
@@ -30,16 +30,9 @@
 """
     Dropout(p, dims = :)
 
-<<<<<<< HEAD
-A Dropout layer. For each input, either sets that input to `0` (with probability
-`p`) or scales it by `1/(1-p)`. The `dims` argument is to specified the unbroadcasted
- dimensions, i.e. `dims=1` does dropout along columns and `dims=2` along rows. This is
- used as a regularisation, i.e. it reduces overfitting during training. see also [`dropout`](@ref).
+A Dropout layer. In the forward pass, applies the [`dropout`](@ref) function on the input.
 
 Does nothing to the input once [`testmode!`](@ref) is false.
-=======
-A Dropout layer. In the forward pass, applies the [`dropout`](@ref) function on the input.
->>>>>>> 77a7606d
 """
 mutable struct Dropout{F,D}
   p::F
