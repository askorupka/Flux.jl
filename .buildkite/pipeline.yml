--- conflicted
+++ resolved
@@ -1,9 +1,5 @@
 steps:
-<<<<<<< HEAD
   - label: "GPU integration - 1.5"
-=======
-  - label: "GPU v1.5"
->>>>>>> d96c5ea3
     plugins:
       - JuliaCI/julia#v1:
           version: "1.5"
@@ -12,25 +8,15 @@
       queue: "juliagpu"
       cuda: "*"
     timeout_in_minutes: 60
-<<<<<<< HEAD
+
   - label: "GPU integration - 1.6"
     plugins:
       - JuliaCI/julia#v1:
           version: '1.6'
-=======
-    
-  - label: "GPU v1.6-nightly"       # change to "v1" when 1.6 is out
-    plugins:
-      - JuliaCI/julia#v1:
-          version: "1.6-nightly"      # change to "1" when 1.6 is out 
->>>>>>> d96c5ea3
       - JuliaCI/julia-test#v1: ~
     agents:
       queue: "juliagpu"
       cuda: "*"
-<<<<<<< HEAD
-    timeout_in_minutes: 60
-=======
     timeout_in_minutes: 60
 
   # - label: "GPU nightly"
@@ -41,5 +27,4 @@
   #   agents:
   #     queue: "juliagpu"
   #     cuda: "*"
-  #   timeout_in_minutes: 60
->>>>>>> d96c5ea3
+  #   timeout_in_minutes: 60